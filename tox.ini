# Copyright 2021 Canonical Ltd.
# See LICENSE file for licensing details.

[tox]
skipsdist = True
skip_missing_interpreters = True
envlist = lint, static-charm, unit

[vars]
src_path = {toxinidir}/src
tst_path = {toxinidir}/tests
all_path = {[vars]src_path} {[vars]tst_path}
py_path = {toxinidir}/lib:{[vars]src_path}

[testenv]
basepython = python3
setenv =
  PYTHONPATH = {[vars]py_path}
  PYTHONBREAKPOINT=ipdb.set_trace
  PY_COLORS=1
passenv =
  PYTHONPATH
  HOME
  PATH
  CHARM_BUILD_DIR
  MODEL_SETTINGS
  HTTP_PROXY
  HTTPS_PROXY
  NO_PROXY

[testenv:fmt]
description = Apply coding style standards to code
deps =
    black
    isort
commands =
    isort {[vars]all_path}
    black {[vars]all_path}

[testenv:lint]
description = Check code against coding style standards
deps =
    black
    flake8 < 5
    flake8-docstrings
    flake8-copyright
    flake8-builtins
    pyproject-flake8
    pep8-naming
    isort
    codespell
commands =
    codespell . --skip .git --skip .tox --skip build --skip lib --skip venv --skip .mypy_cache
    # pflake8 wrapper supports config from pyproject.toml
    pflake8 {[vars]all_path}
    isort --check-only --diff {[vars]all_path}
    black --check --diff {[vars]all_path}

[testenv:static-{charm,unit,integration}]
description = Run static analysis checks
setenv =
    charm: MYPYPATH = {toxinidir}/lib
    unit: MYPYPATH = {toxinidir}/lib:{[vars]src_path}
    integration: MYPYPATH = {toxinidir}/lib:{[vars]src_path}:{[vars]tst_path}/integration
deps =
    mypy
    types-PyYAML
    types-setuptools
    types-toml
    charm,unit: {[testenv:unit]deps}
    integration: {[testenv:integration]deps}
commands =
    charm: mypy {[vars]src_path} {posargs}
    unit: mypy {[vars]tst_path}/unit {posargs}
    integration: mypy {[vars]tst_path}/integration {posargs}

[testenv:static-lib]
description = Empty check because we have no libs
commands =
    ;

[testenv:reqs]
description = Check for missing or unused requirements
deps =
    -r{toxinidir}/requirements.txt
    pip-check-reqs
    # pip-check-reqs does not yet work with recent pip
    pip<=21.1.3
commands =
    pip-missing-reqs {toxinidir}/src {toxinidir}/lib --requirements-file={toxinidir}/requirements.txt
    pip-extra-reqs {toxinidir}/src {toxinidir}/lib --requirements-file={toxinidir}/requirements.txt

[testenv:unit]
description = Run unit tests
setenv =
    PYTHONPATH = {[vars]py_path}:{[vars]tst_path}/unit
deps =
    pytest
    coverage[toml]
    hypothesis
    -r{toxinidir}/requirements.txt
commands =
    coverage run \
      --source={[vars]src_path} \
      -m pytest -v --tb native --log-cli-level=INFO -s {posargs} {[vars]tst_path}/unit
    coverage report

[testenv:integration]
description = Run integration tests
deps =
<<<<<<< HEAD
    juju~=3.0.0
=======
    juju ~= 3.0.0
>>>>>>> ed9945fc
    pytest
    pytest-operator
    aiohttp
    PyYAML
    prometheus_api_client
commands =
    pytest -v --tb native --log-cli-level=INFO -s {posargs} {toxinidir}/tests/integration<|MERGE_RESOLUTION|>--- conflicted
+++ resolved
@@ -108,11 +108,7 @@
 [testenv:integration]
 description = Run integration tests
 deps =
-<<<<<<< HEAD
-    juju~=3.0.0
-=======
     juju ~= 3.0.0
->>>>>>> ed9945fc
     pytest
     pytest-operator
     aiohttp
